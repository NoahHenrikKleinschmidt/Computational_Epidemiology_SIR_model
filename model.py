"""
This module specifies the SIR Model for this project

---------------------------------------------------------------------------
Parameters of this model are: 
---------------------------------------------------------------------------
percentage  The percentage of highly susceptibles within the population 
            (stored as 1-p, since the model tracks the percentage of 
            normally susceptibles...)
*_rate      A transition rate for normally susceptibles,
            highly susceptibles will be factor x *_rate 
*_factor    The scalar factor for highly susceptibles
initials    Initial values for population
            Default: 100 susceptibles, 1 infectuous, 0 dead, 0 recovered
---------------------------------------------------------------------------

---------------------------------------------------------------------------
Usage:
---------------------------------------------------------------------------
# setup 
model = SIR(subgroups = 2) # 2 divergent subgroups

# defining initial parameters
model.rates( infection_rate = 0.04 )
 ...

# solving the model equations for a fix percentage ratio of subgroups
timespace, solutions = model.solve()

# visualising results
fig = charts.LineChart(timespace, solutions)
fig.show()


# or simulate changin percentage ratios of subgroups
# (Note: this corresponds to varying initial percentages of subgroups, 
#        NOT of dynamically incrementing or decreasing their 
#        precentages...)

# (start_percentage, end_percentage) for each subgroup
percentage_array = [(0.1, 0.4), (0.3, 0.5)] 

# generates a matplotlib figure (also models development of R value), 
# divides start-end into interval of 10-steps
simulate(model, p = percentage_array, steps = 10, model_R = True) 

---------------------------------------------------------------------------
"""

from scipy.integrate import solve_ivp # numerical ODE solver from scipy
import numpy as np 
import matplotlib.pyplot as plt
import plotly.graph_objects as go
from matplotlib.lines import Line2D
import pandas as pd
import interactive_charts as charts

# Alright Battleplan:
# - setup n_subgroups (int) << CHECK
# - setup percentages (cuple of len n) << CHECK
# - setup factors (tuple of len n) << CHECK
# - methods to setup n_subgroups -> init << CHECK
# - method to setup factors << CHECK
# - modify ratio_impact to work with percentages  << CHECK


class SIR:
    """
    This class handles the SIR Model
    """
    def __init__(self, subgroups:int):
        """
        The SIR Model for a given population containing n divergent subgroups. 
        Note that subgroups does not include the "normally" susceptibles (they will be added externally)
        """
        
        self._timestart = 0
        self._timeend = 20
        self._timespace = np.linspace(self._timestart, self._timeend, 10000)

        self._solutions = None

        self._subgroups = subgroups+1

        # setup percentages of the different subgroups (initial all equal)
        self._percentages = [1/self._subgroups for i in range(self._subgroups)]    

        self._initials = (0.98, 0.02, 0, 0) # initial values for SIR model (98% people susceptible, 2% infected, 0 recovered or dead)

        self._inf_rate = 0.4        # infection rate
        self._rec_rate = 0.6        # recovery rate
        self.__death_rate = 0.05    # death rate
        self._rel_rate = 0.008      # relapsation rate

        # setup the rates factors for the different subgroups
        self._inf_factor = [1 for i in range(subgroups)]
        self._rec_factor = [1 for i in range(subgroups)]
        self._death_factor = [1 for i in range(subgroups)]
        self._rel_factor = [1 for i in range(subgroups)]

    def solutions(self):
        """
        Returns the solutions of self.solve()
        """
        return self._solutions

    def groups(self):
        """
        Returns the number of subgroups
        """
        return self._subgroups

    def model(self, t, initials):
        """
        The SIRD Model
        """
        S = initials[0]
        I = initials[1]
        R = initials[2]
        D = initials[3]

        # setup the diff equations
        dS_dt = - self._infection_rate() * S * I \
                + self._relapsation_rate() * R


        dI_dt = self._infection_rate() * S * I \
                - self._recovery_rate() * I \
                - self._death_rate() * I
    
        dR_dt = self._recovery_rate() * I \
                - self._relapsation_rate() * R
    
        dD_dt = self._death_rate() * I

        return [dS_dt, dI_dt, dR_dt, dD_dt]


    def solve(self):
        """
        Solve the equations based on initial parameters...
        """
        
        # solve SIRD_system
        SIRD_system = solve_ivp(
                            self.model, 
                            (self._timestart, self._timeend), 
                            self._initials, 
                            method="RK45", 
                            dense_output=True
                        )

        # get and transpose results
        solution = SIRD_system.sol(self._timespace)
        solutions = [i.T for i in solution]
        self._solutions = solutions
        return self._timespace, solutions

    def R0(self):
        """
        Returns R0 as weighted (infection_rate + relapsation_rate) / (recovery_rate + death_rate)
        """
        upper = self._infection_rate() + self._relapsation_rate()
        lower = self._recovery_rate() + self._death_rate()
        R0 = upper / lower
        return R0

    def R(self, S:(float or np.array) = None):
        """
        Returns the R value either for a single timepoint 
        (if S = float) or an entire timespan (if S = np.array), 
        if S is None, precomputed solutions will be used...
        """
        if S is None: 
            S = self.solutions()[0]
        elif isinstance(S, (float)):
            if S > 1: 
                S = S / sum(self._initials) # transform into proportion within the population
        else: 
            if any([i > 1 for i in list(S)]):
                S = S / sum(self._initials)

        R = S * self.R0()
        return R

    def initials(self, values=None):
        """
        Setup initial values for the model
        Default: (0.98, 0.02, 0, 0)
        """
        if values is None: 
            return self._initials
        else: 
            # convert to proprtion
            if any([i > 1 for i in values]):
                values = tuple([i / sum(values) for i in values])
            self._initials = values

    def set_timespace(self, start=0, stop=10, step=10000):
        """
        Set a new timespace
        """
        self._timestart, self._timeend = start, stop
        self._timespace = np.linspace(self._timestart, self._timeend, step)

    def timespace(self):
        """
        Returns the timespace
        """
        return self._timespace

    def rates(self, infection_rate=None, recovery_rate=None, death_rate=None, relapsation_rate=None):
        """
        Set new rates (or get current ones)
        """
        if infection_rate is not None: self._inf_rate = infection_rate
        if recovery_rate is not None: self._rec_rate = recovery_rate
        if death_rate is not None: self.__death_rate = death_rate
        if relapsation_rate is not None: self._rel_rate = relapsation_rate
        
        return self._inf_rate, self._rec_rate, self.__death_rate, self._rel_rate

    def factors(self, infection_factor=None, recovery_factor=None, death_factor=None, relapsation_factor=None):
        """
        Set new scaling factors for the different subgroups
        (NOTE: factors are tuples of length subgroups-1, as the 
        first group are the reference group of "normally" susceptibles)
        """

        str_attributes = ["_inf_factor", "_rec_factor", "_death_factor", "_rel_factor"]
        factors = [infection_factor, recovery_factor, death_factor, relapsation_factor]
        
        for factor, attribute in zip(factors, str_attributes):
            
                self._update_factor(attribute, factor)

        return self._inf_factor, self._rec_factor, self._death_factor, self._rel_factor
  

    def percentages(self, p:tuple=None):
        """
        Set the percentages for the different subgroups
        (has to have an entry for each divergent subgroup, but NOT the "normally" susceptibles!)
        """
        if p is not None:
            # convert percentages into list
            p = [p] if isinstance(p, (float, int)) else list(p)
            if len(p) == self._subgroups-1 and sum(p) <= 1:
                p.insert(0, 1-sum(p)) # add normally susceptible percentage at the beginning
                self._percentages = p
            else:
                print(f"Percentages tuple has to have {self._subgroups} entries (got {len(p)}), and sum up to max 1 (current sum = {sum(p)})...")
        else:
            return self._percentages

    def _update_factor(self, attr:str, factor:tuple):
        """
        Update a factor attribute based on its name as as string
        """             
        if factor is None: 
            return
        factor = [factor] if isinstance(factor, (float, int)) else list(factor)
        if len(factor) == self._subgroups-1:
            setattr(self, attr, factor)
          

    def _ratio_impact(self, factor:tuple):
        """
        The Φ impact of highly susceptibles
        """
        impact = self._percentages[0] 
        for p, f in zip(self._percentages[1:], factor):
            impact += f * p
        return impact

    def _infection_rate(self):
        """
        Returns the cumulated rate at which susceptibles transition to infected
        """
        rate = self._ratio_impact(self._inf_factor)
        rate = self._inf_rate * rate
        return rate

    def _relapsation_rate(self):
        """
        Returns the rate at which Recovered people relapse
        """
        rate = self._ratio_impact(self._rel_factor)
        rate = self._rel_rate * rate
        return rate

    def _recovery_rate(self):
        """
        Returns the rate at which infected transition to recovered
        """
        rate = self._ratio_impact(self._rec_factor)
        rate = self._rec_rate * rate
        return rate

    def _death_rate(self):
        """
        Returns the rate at which infected transition to dead
        """
        rate = self._ratio_impact(self._death_factor)
        rate = self.__death_rate * rate
        return rate



# fig = LineChart()
# fig.show()
<<<<<<< HEAD

# if __name__ == "__main__":

    # model = SIR(subgroups = 2)
    # model.percentages((0.43, 0.22))
    # model.factors(
    #     infection_factor = (3, 12),
    #     recovery_factor = (12, 0.99),
    # )
    # print(model.factors())

    # t, s = model.solve()
    # print(s)


def simulate(model, p:np.array, steps = 10, model_R = False, summary = False, ax = None, show=False, **kwargs):
    """
    Simulate the effect of changing population percentages 
    within a model, where p is an array of starting and end percentages of each subgroup as tuple.
    """

    # get some kwargs and setup default values
    show_legend = kwargs.pop("show_legend", True)
    colors = kwargs.pop("colors", ["mediumblue", "darkred", "darkcyan", "black"])
    yscale = kwargs.pop("yscale", "linear")
    show_threshold = kwargs.pop("threshold", True)
    first_alpha = kwargs.pop("fadeout", 0.4)
    show_plot_titles = kwargs.pop("plot_titles", True)

    # prepare plt subplots for plotting
    ax, Rax, sum_ax = _prepare_axes(model_R, summary, ax, kwargs)

    # summary endpoint statistics dict    
    end_stats = {"Susceptibles" : [], "Infectuous" : [], "Recovered" : [], "Deceased" : []}

    # generate percentages for steps and corresponding fadeout alphas
    percents = [np.linspace(start = i[0], stop = i[1], num = steps) for i in list(p)]
    percents = zip(*percents) # transpose to get the ith percentage for each subgroup together...
    alphas = [1] + list(np.linspace(first_alpha, 0.01, num = steps))


    # make the main linechart (+ R chart if model_R)
    # yeah, the arguments are really long...
    _dynamics_linechart(model, model_R, summary, ax, kwargs, show_legend, colors, yscale, show_threshold, show_plot_titles, Rax, end_stats, percents, alphas)

    # make additional summary chart
    if summary:
        _summary_barchart(sum_ax, end_stats, yscale, show_plot_titles)

    if show: 
        plt.tight_layout()
        plt.show()





def _dynamics_linechart(model, model_R, summary, ax, kwargs, show_legend, colors, yscale, show_threshold, show_plot_titles, Rax, end_stats, percents, alphas):
    """
    Draw the main disease dynamics line chart
    """
    for percent, alpha in zip(percents, alphas):
        model.percentages(percent)

        t, sol = model.solve()

        for s, c in zip(sol, colors): 
            ax.plot(t, s, c = c, alpha = alpha, **kwargs)

        if summary: 
            end_stats["Susceptibles"].append(sol[0][-1])
            end_stats["Infectuous"].append(sol[1][-1])
            end_stats["Recovered"].append(sol[2][-1])
            end_stats["Deceased"].append(sol[3][-1])

        if model_R:
            Rax.plot(t, model.R(sol[0]), alpha = alpha, c = "darkslategray")


    # graph formatting
    ax.spines["right"].set_visible(False)
    ax.spines["top"].set_visible(False)
    ax.set_yscale(yscale) # log scale makes seeing the different lines more easy
    ax.set(
        xlabel = "Timespan (e.g. weeks or months)", 
        title = "Disease Dynamics" if show_plot_titles else None, 
        ylabel = "Proportion of \n individuals per Category",
    )
    
    if show_threshold:
        _immunity_thershold_line(model, ax)

    if show_legend:
        ax.legend(
            handles = [
                        Line2D([0], [0], color=colors[0], lw=2, label="Susceptibles"),
                        Line2D([0], [0], color=colors[1], lw=2, label="Infectuous"),
                        Line2D([0], [0], color=colors[2], lw=2, label="Recovered"),
                        Line2D([0], [0], color=colors[3], lw=2, label="Deceased"),
                    ],
            bbox_to_anchor = (1, 1), frameon = False
        )

    if model_R: # some more reformatting of the model_R chart
        _Rvalue_chart_reformat(Rax, model, yscale, show_threshold, show_plot_titles)

def _immunity_thershold_line(model, ax):
    """
    Draw a hashed herd immunity line
    """
    # population threshold for herd immunity (HIT) (for susceptibles)
    ax.hlines(
            y = 1 / model.R0() , 
            xmin = min(model.timespace()), 
            xmax = max(model.timespace()), 
            color = "dimgray", linestyle = "--", linewidth = 2,
        )


def _Rvalue_chart_reformat(ax, model, yscale, show_threshold, show_plot_titles):
    """
    Generate a linechart showing the dynamics of the R value
    """
    ax.spines["right"].set_visible(False)
    ax.spines["top"].set_visible(False)
    ax.set_yscale(yscale) # log scale makes seeing the different lines more easy
    ax.set(
            xlabel = "Timespan (e.g. weeks or months)", 
            title = "R Value Dynamics" if show_plot_titles else None, 
            ylabel = "R value"
        )

    if show_threshold:
        # R == 1
        ax.hlines(
                    y = 1,  
                    xmin = min(model.timespace()), 
                    xmax = max(model.timespace()), 
                    color = "dimgray", linestyle = "--", linewidth = 2,
                )

def _summary_barchart(ax, end_stats, yscale, show_plot_titles):
    """
    Generate an endpoint population summary barchart...
    """
    df = pd.DataFrame(end_stats)
    df = df.transpose()
    df.plot.bar(    
                        ax = ax, 
                        colormap = "Blues_r", 
                        legend = False, rot = 0,
                        edgecolor = "black",
                        alpha = 0.8, 
                        )
    # axis formatting
    ax.spines["right"].set_visible(False)
    ax.spines["top"].set_visible(False)
    ax.set_yscale(yscale) # log scale makes seeing the different lines more easy
    ax.set(
            xlabel = "", 
            title = "Population at Endpoint of Simulation" if show_plot_titles else None,
            ylabel = "Proportion of \n individuals per Category",
        )


def _prepare_axes(model_R, summary, ax, kwargs):
    """
    Extracts the subplots for plotting or generates a new 
    figure with the appropriate number of subplots
    """
    # check what additional plots must be made
    # and see if axs have already been passed for those
    make_extra_plots = False
    try:
        if model_R:
            Rax = ax[1]
        if summary:
            sum_ax = ax[2] if model_R else ax[1]
        if summary or model_R:
            ax = ax[0]

    except:
        make_extra_plots = True

    # if additional axes are required, make a new figure...
    # this will ignore any submitted axes!

    if ax is None or make_extra_plots: 
        # get number of required plots
        subplots = 1 + summary + model_R

        figsize = kwargs.pop("figsize", None)
        fig, axs = plt.subplots(subplots, figsize = figsize)

        ax = axs[0] if subplots > 1 else axs
        Rax = axs[1] if model_R else None
        if summary: 
            sum_ax = axs[2] if model_R else axs[1]
        else:
            sum_ax = None

    return ax,Rax,sum_ax


if __name__ == "__main__":
    model = SIR(subgroups = 2)
    model.initials(
        (98, 12, 0, 0)
    )
    model.set_timespace(stop = 100)

    model.rates( infection_rate = 0.5, recovery_rate = 0.5 )

    model.factors( 
        infection_factor    =       (20, 0.4),
        recovery_factor     =       (0.5, 2), 
        death_factor        =       (4, 0.1),
        relapsation_factor  =       (2.5, 1),
    )

    # fig, axs = plt.subplots(ncols = 2)

    # ax1 = simulate(
    #                 model, 
    #                 p = np.array([(0.10, 0.75), (0.75, 0.25)]), 
    #                 ax = axs[0], R_ax = axs[1],
    #                 model_R = True,
    #                 # yscale = "log", 
    #             )

    # plt.tight_layout()
    # plt.show()

    model.solve()
    t = .15
    rval_chart = charts.LineChart(model)
    rval_chart.show()
=======

# if __name__ == "__main__":

    # model = SIR(subgroups = 2)
    # model.percentages((0.43, 0.22))
    # model.factors(
    #     infection_factor = (3, 12),
    #     recovery_factor = (12, 0.99),
    # )
    # print(model.factors())

    # t, s = model.solve()
    # print(s)


def simulate(model, p:np.array, steps = 10, model_R = False, ax = None, show=False, **kwargs):
    """
    Simulate the effect of changing population percentages 
    within a model, where p is an array of starting and end percentages of each subgroup as tuple.
    """

    show_legend = kwargs.pop("show_legend", True)
    colors = kwargs.pop("colors", ["mediumblue", "darkred", "darkcyan", "black"])
    yscale = kwargs.pop("yscale", "linear")
    show_threshold = kwargs.pop("threshold", True)

    if model_R:
        Rax = kwargs.pop("R_ax", None)
        if Rax is None:
            fig, axs = plt.subplots(2)
            ax, Rax = axs

    elif ax is None: 
        fig, ax = plt.subplots()

    percents = [np.linspace(start = i[0], stop = i[1], num = steps) for i in list(p)]
    alphas = [1] + list(np.linspace(0.4, 0.01, num = steps-1))
    
    percents = zip(*percents) # transpose to get the ith percentage for each subgroup together...

    for percent, alpha in zip(percents, alphas) :

        model.percentages(percent)

        t, sol = model.solve()

        for s, c in zip(sol, colors): 
            ax.plot(t, s, c = c, alpha = alpha, **kwargs)

        if model_R:
            Rax.plot(t, model.R(sol[0]), alpha = alpha, c = "darkslategray")

    # graph formatting
    ax.spines["right"].set_visible(False)
    ax.spines["top"].set_visible(False)
    ax.set_yscale(yscale) # log scale makes seeing the different lines more easy
    ax.set(
        xlabel = "Timespan (e.g. weeks or months)", 
        ylabel = "Proportion of individuals per Category",
    )
    
    if show_threshold:
        # population threshold for herd immunity (HIT) (for susceptibles)
        ax.hlines(
                    y = 1 / model.R0() , 
                    xmin = min(model.timespace()), 
                    xmax = max(model.timespace()), 
                    color = "dimgray", linestyle = "--", linewidth = 2,
                )

    if model_R:
        Rax.spines["right"].set_visible(False)
        Rax.spines["top"].set_visible(False)
        Rax.set_yscale(yscale) # log scale makes seeing the different lines more easy
        Rax.set(
            xlabel = "Timespan (e.g. weeks or months)", 
            ylabel = "R value"
        )

        if show_threshold:
            # R == 1
            Rax.hlines(
                    y = 1,  
                    xmin = min(model.timespace()), 
                    xmax = max(model.timespace()), 
                    color = "dimgray", linestyle = "--", linewidth = 2,
                )

    if show_legend:
        ax.legend(
            handles = [
                        Line2D([0], [0], color=colors[0], lw=2, label="Susceptibles"),
                        Line2D([0], [0], color=colors[1], lw=2, label="Infectuous"),
                        Line2D([0], [0], color=colors[2], lw=2, label="Recovered"),
                        Line2D([0], [0], color=colors[3], lw=2, label="Deceased"),
                    ],
            bbox_to_anchor = (1, 1), frameon = False
        )
    if show: 
        plt.show()
    # return ax


# model = SIR(subgroups = 2)
# model.initials(
#     (98, 12, 0, 0)
# )
# model.set_timespace(stop = 100)

# model.rates( infection_rate = 0.5, recovery_rate = 0.5 )

# model.factors( 
#     infection_factor    =       (20, 0.4),
#     recovery_factor     =       (0.5, 2), 
#     death_factor        =       (4, 0.1),
#     relapsation_factor  =       (2.5, 1),
# )

# # fig, axs = plt.subplots(ncols = 2)

# # ax1 = simulate(
# #                 model, 
# #                 p = np.array([(0.10, 0.75), (0.75, 0.25)]), 
# #                 ax = axs[0], R_ax = axs[1],
# #                 model_R = True,
# #                 # yscale = "log", 
# #             )

# # plt.tight_layout()
# # plt.show()

# model.solve()
# t = .15
# rval_chart = charts.LineChart(model)
# rval_chart.show()
>>>>>>> 2b753121
<|MERGE_RESOLUTION|>--- conflicted
+++ resolved
@@ -305,26 +305,6 @@
         rate = self.__death_rate * rate
         return rate
 
-
-
-# fig = LineChart()
-# fig.show()
-<<<<<<< HEAD
-
-# if __name__ == "__main__":
-
-    # model = SIR(subgroups = 2)
-    # model.percentages((0.43, 0.22))
-    # model.factors(
-    #     infection_factor = (3, 12),
-    #     recovery_factor = (12, 0.99),
-    # )
-    # print(model.factors())
-
-    # t, s = model.solve()
-    # print(s)
-
-
 def simulate(model, p:np.array, steps = 10, model_R = False, summary = False, ax = None, show=False, **kwargs):
     """
     Simulate the effect of changing population percentages 
@@ -362,8 +342,6 @@
     if show: 
         plt.tight_layout()
         plt.show()
-
-
 
 
 
@@ -546,141 +524,4 @@
     model.solve()
     t = .15
     rval_chart = charts.LineChart(model)
-    rval_chart.show()
-=======
-
-# if __name__ == "__main__":
-
-    # model = SIR(subgroups = 2)
-    # model.percentages((0.43, 0.22))
-    # model.factors(
-    #     infection_factor = (3, 12),
-    #     recovery_factor = (12, 0.99),
-    # )
-    # print(model.factors())
-
-    # t, s = model.solve()
-    # print(s)
-
-
-def simulate(model, p:np.array, steps = 10, model_R = False, ax = None, show=False, **kwargs):
-    """
-    Simulate the effect of changing population percentages 
-    within a model, where p is an array of starting and end percentages of each subgroup as tuple.
-    """
-
-    show_legend = kwargs.pop("show_legend", True)
-    colors = kwargs.pop("colors", ["mediumblue", "darkred", "darkcyan", "black"])
-    yscale = kwargs.pop("yscale", "linear")
-    show_threshold = kwargs.pop("threshold", True)
-
-    if model_R:
-        Rax = kwargs.pop("R_ax", None)
-        if Rax is None:
-            fig, axs = plt.subplots(2)
-            ax, Rax = axs
-
-    elif ax is None: 
-        fig, ax = plt.subplots()
-
-    percents = [np.linspace(start = i[0], stop = i[1], num = steps) for i in list(p)]
-    alphas = [1] + list(np.linspace(0.4, 0.01, num = steps-1))
-    
-    percents = zip(*percents) # transpose to get the ith percentage for each subgroup together...
-
-    for percent, alpha in zip(percents, alphas) :
-
-        model.percentages(percent)
-
-        t, sol = model.solve()
-
-        for s, c in zip(sol, colors): 
-            ax.plot(t, s, c = c, alpha = alpha, **kwargs)
-
-        if model_R:
-            Rax.plot(t, model.R(sol[0]), alpha = alpha, c = "darkslategray")
-
-    # graph formatting
-    ax.spines["right"].set_visible(False)
-    ax.spines["top"].set_visible(False)
-    ax.set_yscale(yscale) # log scale makes seeing the different lines more easy
-    ax.set(
-        xlabel = "Timespan (e.g. weeks or months)", 
-        ylabel = "Proportion of individuals per Category",
-    )
-    
-    if show_threshold:
-        # population threshold for herd immunity (HIT) (for susceptibles)
-        ax.hlines(
-                    y = 1 / model.R0() , 
-                    xmin = min(model.timespace()), 
-                    xmax = max(model.timespace()), 
-                    color = "dimgray", linestyle = "--", linewidth = 2,
-                )
-
-    if model_R:
-        Rax.spines["right"].set_visible(False)
-        Rax.spines["top"].set_visible(False)
-        Rax.set_yscale(yscale) # log scale makes seeing the different lines more easy
-        Rax.set(
-            xlabel = "Timespan (e.g. weeks or months)", 
-            ylabel = "R value"
-        )
-
-        if show_threshold:
-            # R == 1
-            Rax.hlines(
-                    y = 1,  
-                    xmin = min(model.timespace()), 
-                    xmax = max(model.timespace()), 
-                    color = "dimgray", linestyle = "--", linewidth = 2,
-                )
-
-    if show_legend:
-        ax.legend(
-            handles = [
-                        Line2D([0], [0], color=colors[0], lw=2, label="Susceptibles"),
-                        Line2D([0], [0], color=colors[1], lw=2, label="Infectuous"),
-                        Line2D([0], [0], color=colors[2], lw=2, label="Recovered"),
-                        Line2D([0], [0], color=colors[3], lw=2, label="Deceased"),
-                    ],
-            bbox_to_anchor = (1, 1), frameon = False
-        )
-    if show: 
-        plt.show()
-    # return ax
-
-
-# model = SIR(subgroups = 2)
-# model.initials(
-#     (98, 12, 0, 0)
-# )
-# model.set_timespace(stop = 100)
-
-# model.rates( infection_rate = 0.5, recovery_rate = 0.5 )
-
-# model.factors( 
-#     infection_factor    =       (20, 0.4),
-#     recovery_factor     =       (0.5, 2), 
-#     death_factor        =       (4, 0.1),
-#     relapsation_factor  =       (2.5, 1),
-# )
-
-# # fig, axs = plt.subplots(ncols = 2)
-
-# # ax1 = simulate(
-# #                 model, 
-# #                 p = np.array([(0.10, 0.75), (0.75, 0.25)]), 
-# #                 ax = axs[0], R_ax = axs[1],
-# #                 model_R = True,
-# #                 # yscale = "log", 
-# #             )
-
-# # plt.tight_layout()
-# # plt.show()
-
-# model.solve()
-# t = .15
-# rval_chart = charts.LineChart(model)
-# rval_chart.show()
->>>>>>> 2b753121
+    rval_chart.show()